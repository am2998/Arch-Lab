--- conflicted
+++ resolved
@@ -335,74 +335,7 @@
                 log_error(f"Failed to create snapshot for {dataset} as part of batch operation")
             
     except Exception as e:
-<<<<<<< HEAD
         log_error(f"Error in pacman hook script: {str(e)}")
-=======
-        error_msg = f"Error in pacman hook script: {str(e)}"
-        if logger and operation_started:
-            logger.log_error("Critical error in pacman hook execution", {
-                'error': error_msg,
-                'error_type': type(e).__name__
-            })
-            logger.log_operation_end(OperationType.PACMAN_INTEGRATION, False, error_message=error_msg)
-        else:
-            log_message("ERROR", error_msg)
-            if operation_started:
-                log_operation_end("PACMAN_INTEGRATION", False, error_message=error_msg)
-        
-        # Exit with error code for pacman to detect failure
-        sys.exit(1)
-
-if __name__ == "__main__":
-    create_pre_pacman_snapshot()
-"""
-            try:
-                # Create temporary files for both hook and script
-                
-                # Create temporary hook file
-                with tempfile.NamedTemporaryFile(mode='w', delete=False, suffix='.hook') as temp_hook:
-                    temp_hook.write(hook_content)
-                    temp_hook_path = temp_hook.name
-                
-                # Create temporary script file
-                with tempfile.NamedTemporaryFile(mode='w', delete=False, suffix='.py') as temp_script:
-                    temp_script.write(script_content)
-                    temp_script_path = temp_script.name
-                
-                try:
-                    # Ensure hook directory exists with elevated permissions
-                    hook_dir = os.path.dirname(self.pacman_hook_path)
-                    subprocess.run(['pkexec', 'mkdir', '-p', hook_dir], check=True, capture_output=True)
-                    
-                    # Copy hook file with elevated permissions
-                    subprocess.run(['pkexec', 'cp', temp_hook_path, self.pacman_hook_path], check=True, capture_output=True)
-                    
-                    # Copy script file with elevated permissions
-                    script_path = PACMAN_SCRIPT_PATH
-                    subprocess.run(['pkexec', 'cp', temp_script_path, script_path], check=True, capture_output=True)
-                    
-                    # Make the script executable
-                    subprocess.run(['pkexec', 'chmod', '755', script_path], check=True, capture_output=True)
-                    
-                finally:
-                    # Clean up temporary files
-                    os.unlink(temp_hook_path)
-                    os.unlink(temp_script_path)
-                
-                return True, "Pacman hook installed successfully"
-            except Exception as e:
-                return False, f"Error installing pacman hook: {e}"
-        else:
-            # Remove the hook
-            try:
-                # Use elevated permissions to remove files
-                subprocess.run(['pkexec', 'rm', '-f', self.pacman_hook_path], check=True, capture_output=True)
-                subprocess.run(['pkexec', 'rm', '-f', PACMAN_SCRIPT_PATH], check=True, capture_output=True)
-                
-                return True, "Pacman hook removed successfully"
-            except Exception as e:
-                return False, f"Error removing pacman hook: {e}"
->>>>>>> cbbe12ac
 
 
 def create_scheduled_snapshot(interval):
@@ -440,793 +373,4 @@
         sys.exit(1)
     
     interval = sys.argv[1]
-<<<<<<< HEAD
-    create_scheduled_snapshot(interval)
-=======
-    create_scheduled_snapshot(interval)
-"""
-            # Write the script using elevated permissions
-            script_path = SYSTEMD_SCRIPT_PATH
-              # Create a temporary file first
-            with tempfile.NamedTemporaryFile(mode='w', delete=False, suffix='.py') as temp_file:
-                temp_file.write(script_content)
-                temp_path = temp_file.name
-            
-            try:
-                # Copy the temporary file to the system location with elevated permissions
-                subprocess.run(['pkexec', 'cp', temp_path, script_path], check=True, capture_output=True)
-                # Make the script executable
-                subprocess.run(['pkexec', 'chmod', '755', script_path], check=True, capture_output=True)
-            finally:
-                # Clean up temporary file
-                os.unlink(temp_path)
-            
-            # Create systemd service directory if it doesn't exist
-            user_systemd_dir = os.path.expanduser("~/.config/systemd/user")
-            os.makedirs(user_systemd_dir, exist_ok=True)
-            
-            # Define the base service file content
-            service_content = """[Unit]
-Description=ZFS Snapshot %i Job
-After=zfs.target
-
-[Service]
-Type=oneshot
-ExecStart=/usr/local/bin/zfs-assistant-systemd.py %i
-"""
-            # Write the service file
-            service_path = os.path.join(user_systemd_dir, "zfs-snapshot@.service")
-            with open(service_path, 'w') as f:
-                f.write(service_content)
-            
-            # Remove any existing timer files
-            timer_files = [
-                "zfs-snapshot-hourly.timer",
-                "zfs-snapshot-daily.timer",
-                "zfs-snapshot-weekly.timer",
-                "zfs-snapshot-monthly.timer"
-            ]
-            
-            for timer_file in timer_files:
-                timer_path = os.path.join(user_systemd_dir, timer_file)
-                if os.path.exists(timer_path):
-                    os.remove(timer_path)
-              # Define timer templates
-            timer_templates = {
-                "hourly": {
-                    "filename": "zfs-snapshot-hourly.timer",
-                    "description": "Take hourly ZFS snapshots",
-                    "oncalendar": "*-*-* *:00:00"  # This will be overridden for custom hours
-                },
-                "daily": {
-                    "filename": "zfs-snapshot-daily.timer",
-                    "description": "Take daily ZFS snapshots",
-                    "oncalendar": "*-*-* 00:00:00"  # This will be overridden for custom days
-                },
-                "weekly": {
-                    "filename": "zfs-snapshot-weekly.timer",
-                    "description": "Take weekly ZFS snapshots",
-                    "oncalendar": "Mon *-*-* 00:00:00"
-                },
-                "monthly": {
-                    "filename": "zfs-snapshot-monthly.timer",
-                    "description": "Take monthly ZFS snapshots",
-                    "oncalendar": "*-*-01 00:00:00"
-                }
-            }
-              # Create needed timer files
-            for interval, enabled in schedules.items():
-                if enabled and interval in timer_templates:
-                    template = timer_templates[interval]
-                      # Handle multi-hourly schedule
-                    if interval == "hourly" and "hourly_schedule" in self.config and self.config["hourly_schedule"]:
-                        # Create separate timer for each selected hour
-                        selected_hours = self.config["hourly_schedule"]
-                        
-                        # If no hours are selected but hourly is enabled, use all hours as fallback
-                        if not selected_hours:
-                            selected_hours = list(range(24))
-                        
-                        # Remove any existing hourly timer
-                        hourly_timer_path = os.path.join(user_systemd_dir, template["filename"])
-                        if os.path.exists(hourly_timer_path):
-                            os.remove(hourly_timer_path)
-                        
-                        # Remove existing numbered hourly timers
-                        for i in range(24):
-                            numbered_timer = f"zfs-snapshot-hourly-{i:02d}.timer"
-                            numbered_timer_path = os.path.join(user_systemd_dir, numbered_timer)
-                            if os.path.exists(numbered_timer_path):
-                                os.remove(numbered_timer_path)
-                        
-                        # Create new timers for each selected hour
-                        for hour in selected_hours:
-                            hour_timer_name = f"zfs-snapshot-hourly-{hour:02d}.timer"
-                            hour_timer_content = f"""[Unit]
-Description=Take hourly ZFS snapshot at {hour:02d}:00
-
-[Timer]
-OnCalendar=*-*-* {hour:02d}:00:00
-Persistent=true
-
-[Install]
-WantedBy=timers.target
-"""
-                            hour_timer_path = os.path.join(user_systemd_dir, hour_timer_name)
-                            with open(hour_timer_path, 'w') as f:
-                                f.write(hour_timer_content)
-                                
-                            # Enable and start the timer
-                            subprocess.run(['systemctl', '--user', 'enable', hour_timer_name], check=True)
-                            subprocess.run(['systemctl', '--user', 'start', hour_timer_name], check=True)
-                          # Handle multi-daily schedule
-                    elif interval == "daily" and "daily_schedule" in self.config and self.config["daily_schedule"]:
-                        # Create separate timer for each selected day
-                        selected_days = self.config["daily_schedule"]
-                        
-                        # If no days are selected but daily is enabled, use all days as fallback
-                        if not selected_days:
-                            selected_days = list(range(7))
-                        
-                        # Days of the week in systemd format
-                        days_of_week = ["Mon", "Tue", "Wed", "Thu", "Fri", "Sat", "Sun"]
-                        
-                        # Remove any existing daily timer
-                        daily_timer_path = os.path.join(user_systemd_dir, template["filename"])
-                        if os.path.exists(daily_timer_path):
-                            os.remove(daily_timer_path)
-                        
-                        # Remove existing numbered daily timers
-                        for i in range(7):
-                            numbered_timer = f"zfs-snapshot-daily-{days_of_week[i]}.timer"
-                            numbered_timer_path = os.path.join(user_systemd_dir, numbered_timer)
-                            if os.path.exists(numbered_timer_path):
-                                os.remove(numbered_timer_path)
-                        
-                        # Create new timers for each selected day
-                        for day_idx in selected_days:
-                            if 0 <= day_idx < 7:  # Safety check                                day_name = days_of_week[day_idx]
-                                daily_hour = self.config.get("daily_hour", 0)
-                                day_timer_name = f"zfs-snapshot-daily-{day_name}.timer"
-                                day_timer_content = f"""[Unit]
-Description=Take daily ZFS snapshot on {day_name}days at {daily_hour:02d}:00
-
-[Timer]
-OnCalendar={day_name} *-*-* {daily_hour:02d}:00:00
-Persistent=true
-
-[Install]
-WantedBy=timers.target
-"""
-                                day_timer_path = os.path.join(user_systemd_dir, day_timer_name)
-                                with open(day_timer_path, 'w') as f:
-                                    f.write(day_timer_content)
-                                    
-                                # Enable and start the timer
-                                subprocess.run(['systemctl', '--user', 'enable', day_timer_name], check=True)
-                                subprocess.run(['systemctl', '--user', 'start', day_timer_name], check=True)
-                    
-                    # Handle regular weekly and monthly timers
-                    else:
-                        timer_content = f"""[Unit]
-Description={template["description"]}
-
-[Timer]
-OnCalendar={template["oncalendar"]}
-Persistent=true
-
-[Install]
-WantedBy=timers.target
-"""
-                        timer_path = os.path.join(user_systemd_dir, template["filename"])
-                        with open(timer_path, 'w') as f:
-                            f.write(timer_content)
-                            
-                        # Enable and start the regular timer
-                        subprocess.run(['systemctl', '--user', 'enable', template["filename"]], check=True)
-                        subprocess.run(['systemctl', '--user', 'start', template["filename"]], check=True)
-                
-                elif not enabled and interval in timer_templates:
-                    # Disable and stop timers for disabled schedules
-                    template = timer_templates[interval]
-                    
-                    if interval == "hourly":
-                        # Stop and disable all hourly timers
-                        for i in range(24):
-                            hour_timer_name = f"zfs-snapshot-hourly-{i:02d}.timer"
-                            try:
-                                subprocess.run(['systemctl', '--user', 'stop', hour_timer_name], check=False)
-                                subprocess.run(['systemctl', '--user', 'disable', hour_timer_name], check=False)
-                            except:
-                                pass  # Ignore errors
-                    
-                    elif interval == "daily":
-                        # Stop and disable all daily timers
-                        days_of_week = ["Mon", "Tue", "Wed", "Thu", "Fri", "Sat", "Sun"]
-                        for day_name in days_of_week:
-                            day_timer_name = f"zfs-snapshot-daily-{day_name}.timer"
-                            try:
-                                subprocess.run(['systemctl', '--user', 'stop', day_timer_name], check=False)
-                                subprocess.run(['systemctl', '--user', 'disable', day_timer_name], check=False)
-                            except:
-                                pass  # Ignore errors
-                    
-                    # Also stop and disable the main timer
-                    try:
-                        subprocess.run(['systemctl', '--user', 'stop', template["filename"]], check=False)
-                        subprocess.run(['systemctl', '--user', 'disable', template["filename"]], check=False)
-                    except:
-                        pass  # Ignore errors
-            
-            # Reload systemd user daemon
-            subprocess.run(['systemctl', '--user', 'daemon-reload'], check=True)
-            
-            return True, "Systemd timers set up successfully"
-        except Exception as e:
-            return False, f"Error setting up systemd timers: {e}"
-    
-    def send_snapshot(self, snapshot_full_name, target_pool, incremental_snapshot=None):
-        """
-        Send a ZFS snapshot to another pool using zfs send/receive
-        
-        Args:
-            snapshot_full_name: Full name of the snapshot to send (dataset@snapshot)
-            target_pool: Name of the target pool to receive the snapshot
-            incremental_snapshot: Optional base snapshot for incremental send
-            
-        Returns:
-            (success, message) tuple
-        """
-        try:
-            # Parse dataset and snapshot name for logging
-            dataset, snapshot_name = snapshot_full_name.split('@', 1)
-            
-            backup_type = "incremental" if incremental_snapshot else "full"
-            log_info(f"Starting {backup_type} backup: {snapshot_full_name} to {target_pool}", {
-                'source_dataset': dataset,
-                'snapshot_name': snapshot_name,
-                'source_full_name': snapshot_full_name,
-                'target_pool': target_pool,
-                'backup_type': backup_type,
-                'incremental_base': incremental_snapshot,
-                'operation': 'send_receive'
-            })
-            
-            # Start operation tracking
-            operation_id = self.logger.start_operation(OperationType.ZFS_BACKUP, {
-                'source_snapshot': snapshot_full_name,
-                'target_pool': target_pool,
-                'backup_type': backup_type,
-                'incremental_base': incremental_snapshot
-            })
-            
-            # Build the command
-            if incremental_snapshot:
-                # Incremental send
-                send_cmd = ['zfs', 'send', '-i', incremental_snapshot, snapshot_full_name]
-                log_info(f"Using incremental base: {incremental_snapshot}")
-            else:
-                # Full send
-                send_cmd = ['zfs', 'send', snapshot_full_name]
-                
-            receive_cmd = ['zfs', 'receive', '-F', target_pool]
-            self.logger.log_system_command(' '.join(['pkexec'] + send_cmd), True)
-            self.logger.log_system_command(' '.join(['pkexec'] + receive_cmd), True)
-            
-            # Use cached pkexec authorization for both commands
-            success, _ = self.run_pkexec_command(['true'])
-            if not success:
-                error_msg = "Failed to obtain administrative privileges for ZFS send/receive operation"
-                log_error(error_msg)
-                self.logger.end_operation(operation_id, False, {'error': error_msg})
-                return False, error_msg
-                
-            # Execute send command with pipe to receive command
-            send_process = subprocess.Popen(
-                ['pkexec'] + send_cmd,
-                stdout=subprocess.PIPE,
-                stderr=subprocess.PIPE
-            )
-            
-            receive_process = subprocess.Popen(
-                ['pkexec'] + receive_cmd,
-                stdin=send_process.stdout,
-                stdout=subprocess.PIPE,
-                stderr=subprocess.PIPE
-            )
-            
-            # Close the pipe in the send process
-            send_process.stdout.close()
-            
-            # Get output and errors
-            receive_stdout, receive_stderr = receive_process.communicate()
-            send_stdout, send_stderr = send_process.communicate()
-            
-            # Check return codes
-            if send_process.returncode != 0:
-                error_msg = f"Error in send operation: {send_stderr.decode('utf-8')}"
-                log_error(error_msg, {
-                    'command': ' '.join(['pkexec'] + send_cmd),
-                    'return_code': send_process.returncode,
-                    'stderr': send_stderr.decode('utf-8')
-                })
-                self.logger.end_operation(operation_id, False, {'error': error_msg})
-                return False, error_msg
-                
-            if receive_process.returncode != 0:
-                error_msg = f"Error in receive operation: {receive_stderr.decode('utf-8')}"
-                log_error(error_msg, {
-                    'command': ' '.join(['pkexec'] + receive_cmd),
-                    'return_code': receive_process.returncode,
-                    'stderr': receive_stderr.decode('utf-8')
-                })
-                self.logger.end_operation(operation_id, False, {'error': error_msg})
-                return False, error_msg
-            
-            # Log successful backup    
-            success_msg = f"Successfully sent snapshot {snapshot_full_name} to {target_pool}"
-            log_success(success_msg, {
-                'source_dataset': dataset,
-                'snapshot_name': snapshot_name,
-                'target_pool': target_pool,
-                'backup_type': backup_type
-            })
-            
-            self.logger.log_backup_operation(dataset, snapshot_name, target_pool, backup_type, True, {
-                'incremental_base': incremental_snapshot
-            })
-            self.logger.end_operation(operation_id, True, {'message': success_msg})
-            
-            return True, success_msg
-            
-        except Exception as e:
-            error_msg = f"Error during ZFS send/receive: {str(e)}"
-            log_error(error_msg, {
-                'snapshot_full_name': snapshot_full_name,
-                'target_pool': target_pool,
-                'incremental_snapshot': incremental_snapshot,
-                'exception': str(e)
-            })
-            if 'operation_id' in locals():
-                self.logger.end_operation(operation_id, False, {'error': error_msg})
-            return False, error_msg
-    
-    def get_latest_common_snapshot(self, source_dataset, target_pool):
-        """
-        Find the latest snapshot that exists in both the source dataset and target pool
-        for incremental send/receive operations
-        
-        Args:
-            source_dataset: Source dataset name
-            target_pool: Target pool name
-            
-        Returns:
-            The name of the latest common snapshot, or None if no common snapshots exist
-        """
-        try:
-            # Get snapshots from source dataset
-            source_snapshots = self.get_snapshots(source_dataset)
-            source_snapshot_names = {snapshot.name: snapshot for snapshot in source_snapshots}
-            
-            # Get snapshots from target pool
-            target_snapshots = self.get_snapshots(target_pool)
-            target_snapshot_names = {snapshot.name: snapshot for snapshot in target_snapshots}
-            
-            # Find common snapshots
-            common_names = set(source_snapshot_names.keys()) & set(target_snapshot_names.keys())
-            
-            if not common_names:
-                return None
-                
-            # Get the latest common snapshot by creation date
-            latest = None
-            latest_date = datetime.datetime.min
-            
-            for name in common_names:
-                source_snap = source_snapshot_names[name]
-                if isinstance(source_snap.creation_date, datetime.datetime) and source_snap.creation_date > latest_date:
-                    latest = source_snap
-                    latest_date = source_snap.creation_date
-                    
-            return latest.full_name if latest else None
-            
-        except Exception as e:
-            print(f"Error finding common snapshots: {e}")
-            return None
-            
-    def perform_backup(self, dataset, target_pool):
-        """
-        Perform a backup of the specified dataset to the target pool
-        
-        Args:
-            dataset: Dataset to back up
-            target_pool: Target pool to receive the backup
-            
-        Returns:
-            (success, message) tuple
-        """
-        try:
-            # Check if target pool exists
-            try:
-                subprocess.run(['zfs', 'list', target_pool], 
-                              check=True, capture_output=True, text=True)
-            except subprocess.CalledProcessError:
-                return False, f"Target pool '{target_pool}' does not exist or is not accessible"
-                
-            # Get the latest snapshot for the dataset
-            snapshots = self.get_snapshots(dataset)
-            if not snapshots:
-                return False, f"No snapshots found for dataset {dataset}"
-                
-            # Sort snapshots by creation date (newest first)
-            sorted_snapshots = sorted(
-                snapshots, 
-                key=lambda x: x.creation_date if isinstance(x.creation_date, datetime.datetime) else datetime.datetime.min,
-                reverse=True
-            )
-            
-            latest_snapshot = sorted_snapshots[0]
-            
-            # Try to find a common snapshot for incremental send
-            common_snapshot = self.get_latest_common_snapshot(dataset, target_pool)
-            
-            if common_snapshot:
-                # If latest snapshot is already in the target pool, nothing to do
-                if common_snapshot == latest_snapshot.full_name:
-                    return True, f"Latest snapshot {latest_snapshot.full_name} already exists in target pool"
-                
-                # Perform incremental send
-                return self.send_snapshot(latest_snapshot.full_name, target_pool, common_snapshot)
-            else:
-                # Perform full send
-                return self.send_snapshot(latest_snapshot.full_name, target_pool)
-                
-        except Exception as e:
-            return False, f"Error performing backup: {str(e)}"
-    
-
-
-    def run_system_update(self):
-        """
-        Run system update using pacman -Syu
-        
-        Returns:
-            (success, message) tuple
-        """
-        try:
-            log_info("Starting system update", {'command': 'pacman -Syu --noconfirm'})
-            
-            # Use cached pkexec authorization
-            success, result = self.run_pkexec_command(['pacman', '-Syu', '--noconfirm'])
-            
-            if not success:
-                error_msg = f"System update failed: {result}"
-                log_error(error_msg, {'command_output': result})
-                self.logger.log_system_command(['pacman', '-Syu', '--noconfirm'], False, error=result)
-                return False, error_msg
-            
-            success_msg = "System update completed successfully"
-            log_success(success_msg)
-            self.logger.log_system_command(['pacman', '-Syu', '--noconfirm'], True)
-            return True, success_msg
-        except Exception as e:
-            error_msg = f"Error during system update: {str(e)}"
-            log_error(error_msg, {'exception': str(e)})
-            return False, error_msg
-    
-    def clean_package_cache(self):
-        """
-        Clean package cache using pacman -Scc
-        
-        Returns:
-            (success, message) tuple
-        """
-        try:
-            log_info("Starting package cache cleanup", {'command': 'pacman -Scc --noconfirm'})
-            
-            # Use cached pkexec authorization
-            success, result = self.run_pkexec_command(['pacman', '-Scc', '--noconfirm'])
-            
-            if not success:
-                error_msg = f"Cache cleaning failed: {result}"
-                log_error(error_msg, {'command_output': result})
-                self.logger.log_system_command(['pacman', '-Scc', '--noconfirm'], False, error=result)
-                return False, error_msg
-            
-            success_msg = "Package cache cleaned successfully"
-            log_success(success_msg)
-            self.logger.log_system_command(['pacman', '-Scc', '--noconfirm'], True)
-            return True, success_msg
-        except Exception as e:
-            error_msg = f"Error during cache cleaning: {str(e)}"
-            log_error(error_msg, {'exception': str(e)})
-            return False, error_msg
-    
-    def remove_orphaned_packages(self):
-        """
-        Remove orphaned packages using pacman -Qtdq | pacman -Rns
-        
-        Returns:
-            (success, message) tuple
-        """
-        try:
-            log_info("Starting orphaned package removal")
-            
-            # First, get orphaned packages
-            result = subprocess.run(['pacman', '-Qtdq'], capture_output=True, text=True, check=False)
-            
-            if result.returncode != 0 or not result.stdout.strip():
-                success_msg = "No orphaned packages found"
-                log_info(success_msg)
-                return True, success_msg
-            
-            orphaned_packages = result.stdout.strip().split('\n')
-            if not orphaned_packages or orphaned_packages == ['']:
-                success_msg = "No orphaned packages found"
-                log_info(success_msg)
-                return True, success_msg
-            
-            log_info(f"Found {len(orphaned_packages)} orphaned packages", {
-                'orphaned_packages': orphaned_packages
-            })
-            
-            # Remove orphaned packages
-            cmd = ['pacman', '-Rns', '--noconfirm'] + orphaned_packages
-            success, result = self.run_pkexec_command(cmd)
-            
-            if not success:
-                error_msg = f"Failed to remove orphaned packages: {result}"
-                log_error(error_msg, {
-                    'orphaned_packages': orphaned_packages,
-                    'command_output': result
-                })
-                self.logger.log_system_command(cmd, False, error=result)
-                return False, error_msg
-            
-            success_msg = f"Removed {len(orphaned_packages)} orphaned package(s)"
-            log_success(success_msg, {'orphaned_packages': orphaned_packages})
-            self.logger.log_system_command(cmd, True)
-            return True, success_msg
-            
-        except Exception as e:
-            error_msg = f"Error removing orphaned packages: {str(e)}"
-            log_error(error_msg, {'exception': str(e)})
-            return False, error_msg
-    
-    def perform_system_maintenance(self, create_snapshot_before=True, run_update=True, clean_cache=True, remove_orphans=True):
-        """
-        Perform comprehensive system maintenance including snapshots, updates, and cleanup
-        
-        Args:
-            create_snapshot_before: Whether to create snapshots before updates
-            run_update: Whether to run system update
-            clean_cache: Whether to clean package cache
-            remove_orphans: Whether to remove orphaned packages
-            
-        Returns:
-            (success, message) tuple with detailed results
-        """
-        try:
-            log_info("Starting comprehensive system maintenance", {
-                'create_snapshots': create_snapshot_before,
-                'run_update': run_update,
-                'clean_cache': clean_cache,
-                'remove_orphans': remove_orphans,
-                'operation': 'system_maintenance'
-            })
-            
-            # Start operation tracking
-            operation_id = self.logger.start_operation(OperationType.SYSTEM_MAINTENANCE, {
-                'create_snapshots': create_snapshot_before,
-                'run_update': run_update,
-                'clean_cache': clean_cache,
-                'remove_orphans': remove_orphans
-            })
-            
-            results = []
-            overall_success = True
-            
-            # Get managed datasets
-            datasets = self.config.get("datasets", [])
-            if not datasets and create_snapshot_before:
-                error_msg = "No datasets configured for snapshots"
-                log_error(error_msg)
-                self.logger.end_operation(operation_id, False, {'error': error_msg})
-                return False, error_msg
-            
-            # Step 1: Create pre-update snapshots if requested
-            if create_snapshot_before:
-                results.append("=== Pre-Update Snapshots ===")
-                log_info("Creating pre-update snapshots", {'datasets': datasets})
-                snapshot_success = 0
-                snapshot_errors = 0
-                
-                timestamp = get_timestamp()
-                prefix = self.config.get("prefix", "zfs-assistant")
-                
-                for dataset in datasets:
-                    snapshot_name = f"{prefix}-sysupdate-{timestamp}"
-                    success, message = self.create_snapshot(dataset, snapshot_name)
-                    if success:
-                        snapshot_success += 1
-                        results.append(f"✓ Created snapshot for {dataset}: {snapshot_name}")
-                    else:
-                        snapshot_errors += 1
-                        overall_success = False
-                        results.append(f"✗ Failed snapshot for {dataset}: {message}")
-                
-                log_info(f"Pre-update snapshots completed: {snapshot_success} successful, {snapshot_errors} failed")
-                results.append(f"Snapshots: {snapshot_success} successful, {snapshot_errors} failed")
-                results.append("")
-            
-            # Step 2: Remove orphaned packages if requested
-            if remove_orphans:
-                results.append("=== Orphaned Package Cleanup ===")
-                log_info("Starting orphaned package cleanup")
-                success, message = self.remove_orphaned_packages()
-                if success:
-                    results.append(f"✓ {message}")
-                    log_success(f"Orphaned package cleanup completed: {message}")
-                else:
-                    overall_success = False
-                    results.append(f"✗ {message}")
-                    log_error(f"Orphaned package cleanup failed: {message}")
-                results.append("")
-            
-            # Step 3: Run system update if requested
-            if run_update:
-                results.append("=== System Update ===")
-                log_info("Starting system update")
-                success, message = self.run_system_update()
-                if success:
-                    results.append(f"✓ {message}")
-                    log_success(f"System update completed: {message}")
-                else:
-                    overall_success = False
-                    results.append(f"✗ {message}")
-                    log_error(f"System update failed: {message}")
-                results.append("")
-            
-            # Step 4: Clean package cache if requested
-            if clean_cache:
-                results.append("=== Package Cache Cleanup ===")
-                log_info("Starting package cache cleanup")
-                success, message = self.clean_package_cache()
-                if success:
-                    results.append(f"✓ {message}")
-                    log_success(f"Package cache cleanup completed: {message}")
-                else:
-                    overall_success = False
-                    results.append(f"✗ {message}")
-                    log_error(f"Package cache cleanup failed: {message}")
-                results.append("")
-            
-            # Step 5: Run backup if configured and snapshots were created
-            if create_snapshot_before and self.config.get("external_backup_enabled", False):
-                backup_frequency = self.config.get("backup_frequency", "Manual")
-                if backup_frequency == "Follow snapshot schedule" or backup_frequency == "After system updates":
-                    results.append("=== External Backup ===")
-                    log_info("Starting external backup")
-                    success, message = self.run_scheduled_backup()
-                    if success:
-                        results.append(f"✓ Backup completed successfully")
-                        log_success("External backup completed successfully")
-                        # Add detailed backup messages
-                        for line in message.split('\n')[1:]:  # Skip the summary line
-                            if line.strip():
-                                results.append(f"  {line}")
-                    else:
-                        results.append(f"✗ Backup failed: {message}")
-                        log_error(f"External backup failed: {message}")
-                    results.append("")
-            
-            final_message = "\n".join(results)
-            status = "System maintenance completed successfully" if overall_success else "System maintenance completed with errors"
-            
-            # Log final results
-            if overall_success:
-                log_success(status, {'details': final_message})
-                self.logger.end_operation(operation_id, True, {'message': status, 'details': final_message})
-            else:
-                log_warning(status, {'details': final_message})
-                self.logger.end_operation(operation_id, False, {'message': status, 'details': final_message})
-            
-            return overall_success, f"{status}\n\n{final_message}"
-            
-        except Exception as e:
-            error_msg = f"Error during system maintenance: {str(e)}"
-            log_error(error_msg, {'exception': str(e)})
-            if 'operation_id' in locals():
-                self.logger.end_operation(operation_id, False, {'error': error_msg})
-            return False, error_msg
-    
-    def create_system_update_snapshot(self, snapshot_type="sysupdate"):
-        """
-        Create snapshots for all managed datasets before system updates
-        
-        Args:
-            snapshot_type: Type identifier for the snapshot (default: "sysupdate")
-            
-        Returns:
-            (success, message) tuple
-        """
-        try:
-            datasets = self.config.get("datasets", [])
-            if not datasets:
-                return False, "No datasets configured for snapshots"
-            
-            timestamp = get_timestamp()
-            prefix = self.config.get("prefix", "zfs-assistant")
-            
-            success_count = 0
-            error_count = 0
-            messages = []
-            
-            for dataset in datasets:
-                snapshot_name = f"{prefix}-{snapshot_type}-{timestamp}"
-                success, message = self.create_snapshot(dataset, snapshot_name)
-                
-                if success:
-                    success_count += 1
-                    messages.append(f"✓ {dataset}: {snapshot_name}")
-                else:
-                    error_count += 1
-                    messages.append(f"✗ {dataset}: {message}")
-            
-            summary = f"Created {success_count} snapshots"
-            if error_count > 0:
-                summary += f", {error_count} errors"
-                
-            detailed_message = summary + "\n" + "\n".join(messages)
-            
-            return success_count > 0, detailed_message
-            
-        except Exception as e:
-            return False, f"Error creating system update snapshots: {str(e)}"
-
-    def run_scheduled_backup(self):
-        """
-        Run scheduled backup operations based on configuration
-        
-        Returns:
-            (success, message) tuple
-        """
-        if not self.config.get("external_backup_enabled", False):
-            return True, "External backup is disabled in configuration"
-            
-        external_pool = self.config.get("external_pool_name", "")
-        if not external_pool:
-            return False, "No external pool configured for backup"
-            
-        try:
-            # Get all managed datasets
-            datasets = self.config.get("datasets", [])
-            if not datasets:
-                return False, "No datasets configured for backup"
-                
-            success_count = 0
-            error_count = 0
-            messages = []
-            
-            for dataset in datasets:
-                # Perform backup for this dataset
-                success, message = self.perform_backup(dataset, external_pool)
-                
-                if success:
-                    success_count += 1
-                    messages.append(f"✓ {dataset}: {message}")
-                else:
-                    error_count += 1
-                    messages.append(f"✗ {dataset}: {message}")
-            
-            summary = f"Backup completed: {success_count} successful"
-            if error_count > 0:
-                summary += f", {error_count} errors"
-                
-            detailed_message = summary + "\n" + "\n".join(messages)
-            
-            return success_count > 0, detailed_message
-            
-        except Exception as e:
-            return False, f"Error during scheduled backup: {str(e)}"
->>>>>>> cbbe12ac
+    create_scheduled_snapshot(interval)